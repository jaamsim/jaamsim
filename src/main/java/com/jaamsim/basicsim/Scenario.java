/*
 * JaamSim Discrete Event Simulation
 * Copyright (C) 2021-2025 JaamSim Software Inc.
 *
 * Licensed under the Apache License, Version 2.0 (the "License");
 * you may not use this file except in compliance with the License.
 * You may obtain a copy of the License at
 *
 *     http://www.apache.org/licenses/LICENSE-2.0
 *
 * Unless required by applicable law or agreed to in writing, software
 * distributed under the License is distributed on an "AS IS" BASIS,
 * WITHOUT WARRANTIES OR CONDITIONS OF ANY KIND, either express or implied.
 * See the License for the specific language governing permissions and
 * limitations under the License.
 */
package com.jaamsim.basicsim;

import java.util.ArrayList;

import com.jaamsim.Statistics.SampleStatistics;

/**
 * A set of simulation runs that are replications of a given model.
 * @author Harry King
 *
 */
public class Scenario {

	private final int scenarioNumber;
	private final int replications;  // number of replications to be performed
	private final RunManager runmanager;  // notifies the RunManager that the run has ended

	private final ArrayList<SimRun> runsToStart;
	private final ArrayList<SimRun> runsInProgress;
	private final ArrayList<SimRun> runsCompleted;

	private final ArrayList<SampleStatistics> runStatistics;

	public Scenario(int numOuts, int scene, int numReps, RunManager r) {
		scenarioNumber = scene;
		replications = numReps;
		runmanager = r;

		runsToStart = new ArrayList<>(replications);
		runsInProgress = new ArrayList<>(replications);
		runsCompleted = new ArrayList<>(replications);
		for (int i = 1; i <= replications; i++) {
			runsToStart.add(new SimRun(i, this));
		}

		runStatistics = new ArrayList<>(numOuts);
		for (int i = 0; i < numOuts; i++) {
			runStatistics.add(new SampleStatistics());
		}
	}

	public int getScenarioNumber() {
		return scenarioNumber;
	}

	public int getNumberOfReplications() {
		return replications;
	}

	public ArrayList<SimRun> getRunsCompleted() {
		synchronized (this) {
			return runsCompleted;
		}
	}

	public void recordRun(SimRun run) {
		if (run.getRunOutputValues().size() != runStatistics.size())
			throw new ErrorException("List sizes do not match");

		for (int i = 0; i < run.getRunOutputValues().size(); i++) {
			double val = run.getRunOutputValues().get(i);
			if (Double.isNaN(val))
				continue;
			runStatistics.get(i).addValue(val);
		}
	}

	public String[] getParameters() {
		if (runsCompleted.isEmpty())
			return new String[0];

		// Start with the parameters for the first run
		int n = runsCompleted.get(0).getRunParameterStrings().size();
		String[] ret = runsCompleted.get(0).getRunParameterStrings().toArray(new String[n]);

		// Ensure that each run has the same parameter values
		for (SimRun run : runsCompleted) {
			for (int i = 0; i < run.getRunParameterStrings().size(); i++) {
				if (!ret[i].equals(run.getRunParameterStrings().get(i))) {
					ret[i] = "*";
				}
			}
		}
		return ret;
	}

	public double[] getMeanValues() {
		double[] ret = new double[runStatistics.size()];
		for (int i = 0; i < runStatistics.size(); i++) {
			ret[i] = runStatistics.get(i).getMean();
		}
		return ret;
	}

	public double[] getConfidenceIntervals() {
		double[] ret = new double[runStatistics.size()];
		for (int i = 0; i < runStatistics.size(); i++) {
			ret[i] = runStatistics.get(i).getConfidenceInterval95();
		}
		return ret;
	}

	public boolean hasRunsToStart() {
		synchronized (this) {
			return !runsToStart.isEmpty();
		}
	}

	public void startNextRun(JaamSimModel simModel) {
		synchronized (this) {
			if (runsToStart.isEmpty())
				return;
			SimRun run = runsToStart.remove(0);
			runsInProgress.add(run);
<<<<<<< HEAD
			run.start(simModel);
=======
			run.setJaamSimModel(simModel);
			run.start(pauseTime);
			//System.out.format("Replication %s of Scenario %s started%n",
			//		run.getReplicationNumber(), run.getScenarioNumber());
>>>>>>> 04423f73
		}
	}

	public boolean isFinished() {
		synchronized (this) {
			return runsToStart.isEmpty() && runsInProgress.isEmpty();
		}
	}

	public void runEnded(SimRun run) {
		if (!run.isError())
			recordRun(run);
		synchronized (this) {
			runsInProgress.remove(run);
			runsCompleted.add(run);
		}
		runmanager.runEnded(run);
	}

	public double getProgress() {
		synchronized (this) {
			double ret = runsCompleted.size();
			for (SimRun run : runsInProgress) {
				ret += run.getProgress();
			}
			return ret / replications;
		}
	}

	public ArrayList<SimRun> getErrorRuns() {
		synchronized (this) {
			ArrayList<SimRun> ret = new ArrayList<>();
			for (SimRun run : runsCompleted) {
				if (run.isError()) {
					ret.add(run);
				}
			}
			return ret;
		}
	}

}<|MERGE_RESOLUTION|>--- conflicted
+++ resolved
@@ -128,14 +128,9 @@
 				return;
 			SimRun run = runsToStart.remove(0);
 			runsInProgress.add(run);
-<<<<<<< HEAD
 			run.start(simModel);
-=======
-			run.setJaamSimModel(simModel);
-			run.start(pauseTime);
 			//System.out.format("Replication %s of Scenario %s started%n",
 			//		run.getReplicationNumber(), run.getScenarioNumber());
->>>>>>> 04423f73
 		}
 	}
 
